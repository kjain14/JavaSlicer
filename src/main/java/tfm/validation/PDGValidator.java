--- conflicted
+++ resolved
@@ -11,13 +11,8 @@
 import com.github.javaparser.ast.type.VoidType;
 import com.github.javaparser.ast.visitor.VoidVisitorAdapter;
 import tfm.graphs.PDG;
-<<<<<<< HEAD
-import tfm.nodes.GraphNode;
-=======
->>>>>>> 2b465f8d
 import tfm.utils.Logger;
 import tfm.utils.Utils;
-import tfm.visitors.pdg.PDGBuilder;
 
 import java.io.File;
 import java.io.FileNotFoundException;
@@ -64,9 +59,7 @@
 
     public static boolean generateAndCheck(MethodDeclaration methodDeclaration) {
         PDG graph = new PDG();
-
-        methodDeclaration.accept(new PDGBuilder(graph), null);
-
+        graph.build(methodDeclaration);
         return check(methodDeclaration, graph);
     }
 
@@ -76,24 +69,6 @@
         return ProgramComparator.areEqual(methodDeclaration, generatedMethod);
     }
 
-<<<<<<< HEAD
-    public static MethodDeclaration generateMethod(MethodDeclaration info, PDG graph) {
-        MethodDeclaration methodDeclaration = new MethodDeclaration();
-
-        methodDeclaration.setName(info.getNameAsString());
-        methodDeclaration.setModifiers(info.getModifiers());
-        methodDeclaration.setType(info.getType());
-        methodDeclaration.setParameters(info.getParameters());
-
-        BlockStmt methodBody = new BlockStmt();
-        methodDeclaration.setBody(methodBody);
-
-        graph.getNodesAtLevel(1).stream()
-                .sorted(Comparator.comparingInt(GraphNode::getId))
-                .forEach(node -> methodBody.addStatement((Statement) node.getAstNode()));
-
-        return methodDeclaration;
-=======
     @Deprecated
     public static MethodDeclaration generateMethod(MethodDeclaration info, PDG graph) {
         // TODO: this does not work properly, replace or remove
@@ -113,7 +88,6 @@
 //                .forEach(node -> methodBody.addStatement((Statement) node.getAstNode()));
 //
 //        return methodDeclaration;
->>>>>>> 2b465f8d
     }
 
     public static void printPDGProgram(String fileName, PDG graph) throws FileNotFoundException {
