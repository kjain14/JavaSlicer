package tfm.visitors.pdg;

<<<<<<< HEAD
import tfm.arcs.Arc;
import tfm.arcs.data.ArcData;
import tfm.graphs.CFG;
import tfm.graphs.PDG;
import tfm.graphs.PDG.PPDG;
=======
import com.github.javaparser.ast.stmt.*;
import com.github.javaparser.ast.visitor.VoidVisitorAdapter;
import tfm.graphs.CFG;
import tfm.graphs.PDG;
>>>>>>> 2b465f8d
import tfm.nodes.GraphNode;

import java.util.*;
import java.util.stream.Collectors;

<<<<<<< HEAD
/**
 * A simple but slow finder of control dependencies.
 * <br/>
 * It has a polynomial complexity (between cubed and n**4) with respect to the number of nodes in the CFG.
 * It uses the following definition of control dependence:
 * <br/>
 * A node <i>b</i> is control dependent on another node <i>a</i> if and only if <i>b</i> postdominates
 * one but not all of the successors of <i>a</i>.
 * <br/>
 * A node <i>b</i> postdominates another node <i>a</i> if and only if <i>b</i> appears in every path
 * from <i>a</i> to the "Exit" node.
 * <br/>
 * There exist better, cheaper approaches that have linear complexity w.r.t. the number of edges in the CFG.
 * <b>Usage:</b> pass an empty {@link PDG} and a filled {@link CFG} and then run {@link #analyze()}.
 * This builder should only be used once, and then discarded.
 */
public class ControlDependencyBuilder {
    private final PDG pdg;
    private final CFG cfg;
=======
public class ControlDependencyBuilder extends VoidVisitorAdapter<GraphNode<?>> {

    private CFG cfg;
    private PDG pdg;
>>>>>>> 2b465f8d

    public ControlDependencyBuilder(PDG pdg, CFG cfg) {
        this.pdg = pdg;
        this.cfg = cfg;
<<<<<<< HEAD
    }

    public void analyze() {
        Map<GraphNode<?>, GraphNode<?>> nodeMap = new HashMap<>();
        nodeMap.put(cfg.getRootNode(), pdg.getRootNode());
        Set<GraphNode<?>> roots = new HashSet<>(cfg.getNodes());
        roots.remove(cfg.getRootNode());
        Set<GraphNode<?>> cfgNodes = new HashSet<>(cfg.getNodes());
        cfgNodes.removeIf(node -> node.getData().equals("Exit"));

        for (GraphNode<?> node : cfgNodes)
            registerNode(node, nodeMap);

        for (GraphNode<?> src : cfgNodes) {
            for (GraphNode<?> dest : cfgNodes) {
                if (src == dest) continue;
                if (hasControlDependence(src, dest)) {
                    pdg.addControlDependencyArc(nodeMap.get(src), nodeMap.get(dest));
                    if (pdg.contains(src))
                        roots.remove(dest);
                }
            }
        }
        // In the original definition, nodes were dependent by default on the Enter/Start node
        for (GraphNode<?> node : roots)
            if (!node.getData().equals("Exit"))
                pdg.addControlDependencyArc(pdg.getRootNode(), nodeMap.get(node));
    }

    public void registerNode(GraphNode<?> node, Map<GraphNode<?>, GraphNode<?>> nodeMap) {
        if (nodeMap.containsKey(node) || node.getData().equals("Exit"))
            return;
        GraphNode<?> clone = new GraphNode<>(node.getId(), node.getData(), node.getAstNode());
        nodeMap.put(node, clone);
        pdg.addVertex(clone);
    }

    public boolean hasControlDependence(GraphNode<?> a, GraphNode<?> b) {
        int yes = 0;
        List<Arc<ArcData>> list = a.getOutgoingArcs();
        // Nodes with less than 1 outgoing arc cannot control another node.
        if (list.size() < 2)
            return false;
        for (Arc<ArcData> arc : list) {
            GraphNode<?> successor = arc.getToNode();
            if (postdominates(successor, b))
                yes++;
        }
        int no = list.size() - yes;
        return yes > 0 && no > 0;
    }

    public boolean postdominates(GraphNode<?> a, GraphNode<?> b) {
        return postdominates(a, b, new HashSet<>());
    }

    private boolean postdominates(GraphNode<?> a, GraphNode<?> b, Set<GraphNode<?>> visited) {
        // Stop w/ success if a == b or a has already been visited
        if (a.equals(b) || visited.contains(a))
            return true;
        List<Arc<ArcData>> outgoing = a.getOutgoingArcs();
        // Limit the traversal if it is a PPDG
        if (pdg instanceof PPDG)
            outgoing = outgoing.stream().filter(Arc::isExecutableControlFlowArrow).collect(Collectors.toList());
        // Stop w/ failure if there are no edges to traverse from a
        if (outgoing.size() == 0)
            return false;
        // Find all possible paths starting from a, if ALL find b, then true, else false
        visited.add(a);
        for (Arc<ArcData> out : outgoing) {
            if (!postdominates(out.getToNode(), b, visited))
                return false;
        }
        return true;
=======
    }

    @Override
    public void visit(ExpressionStmt expressionStmt, GraphNode parent) {
        addNodeAndControlDependency(expressionStmt, parent);
    }

    @Override
    public void visit(IfStmt ifStmt, GraphNode parent) {
        GraphNode<?> node = addNodeAndControlDependency(ifStmt, parent);

        ifStmt.getThenStmt().accept(this, node);

        ifStmt.getElseStmt().ifPresent(statement -> statement.accept(this, node));
    }

    @Override
    public void visit(WhileStmt whileStmt, GraphNode parent) {
        GraphNode<?> node = addNodeAndControlDependency(whileStmt, parent);

        whileStmt.getBody().accept(this, node);
    }

    @Override
    public void visit(ForStmt forStmt, GraphNode parent) {
        String initialization = forStmt.getInitialization().stream()
                .map(com.github.javaparser.ast.Node::toString)
                .collect(Collectors.joining(","));

        String update = forStmt.getUpdate().stream()
                .map(com.github.javaparser.ast.Node::toString)
                .collect(Collectors.joining(","));

        String compare = forStmt.getCompare()
                .map(com.github.javaparser.ast.Node::toString)
                .orElse("true");


        GraphNode<?> forNode = pdg.addNode(
                String.format("for (%s;%s;%s)", initialization, compare, update),
                forStmt
        );

        pdg.addControlDependencyArc(parent, forNode);

        forStmt.getBody().accept(this, forNode);
    }

    @Override
    public void visit(ForEachStmt forEachStmt, GraphNode parent) {
        GraphNode<?> node = addNodeAndControlDependency(forEachStmt, parent);

        forEachStmt.getBody().accept(this, node);
    }

    @Override
    public void visit(SwitchStmt switchStmt, GraphNode parent) {
        GraphNode<?> node = addNodeAndControlDependency(switchStmt, parent);

        switchStmt.getEntries().accept(this, node);
    }

    @Override
    public void visit(SwitchEntryStmt switchEntryStmt, GraphNode parent) {
        GraphNode<?> node = addNodeAndControlDependency(switchEntryStmt, parent);

        switchEntryStmt.getStatements().accept(this, node);
    }

    private GraphNode<?> addNodeAndControlDependency(Statement statement, GraphNode<?> parent) {
        GraphNode<?> cfgNode = cfg.findNodeByASTNode(statement).get();
        GraphNode<?> node = pdg.addNode(cfgNode.getInstruction(), cfgNode.getAstNode());
        pdg.addControlDependencyArc(parent, node);

        return node;
>>>>>>> 2b465f8d
    }
}<|MERGE_RESOLUTION|>--- conflicted
+++ resolved
@@ -1,23 +1,18 @@
 package tfm.visitors.pdg;
 
-<<<<<<< HEAD
 import tfm.arcs.Arc;
-import tfm.arcs.data.ArcData;
 import tfm.graphs.CFG;
 import tfm.graphs.PDG;
-import tfm.graphs.PDG.PPDG;
-=======
-import com.github.javaparser.ast.stmt.*;
-import com.github.javaparser.ast.visitor.VoidVisitorAdapter;
-import tfm.graphs.CFG;
-import tfm.graphs.PDG;
->>>>>>> 2b465f8d
+import tfm.graphs.augmented.PPDG;
 import tfm.nodes.GraphNode;
+import tfm.nodes.NodeFactory;
 
-import java.util.*;
+import java.util.HashMap;
+import java.util.HashSet;
+import java.util.Map;
+import java.util.Set;
 import java.util.stream.Collectors;
 
-<<<<<<< HEAD
 /**
  * A simple but slow finder of control dependencies.
  * <br/>
@@ -37,26 +32,21 @@
 public class ControlDependencyBuilder {
     private final PDG pdg;
     private final CFG cfg;
-=======
-public class ControlDependencyBuilder extends VoidVisitorAdapter<GraphNode<?>> {
-
-    private CFG cfg;
-    private PDG pdg;
->>>>>>> 2b465f8d
 
     public ControlDependencyBuilder(PDG pdg, CFG cfg) {
         this.pdg = pdg;
         this.cfg = cfg;
-<<<<<<< HEAD
     }
 
     public void analyze() {
         Map<GraphNode<?>, GraphNode<?>> nodeMap = new HashMap<>();
-        nodeMap.put(cfg.getRootNode(), pdg.getRootNode());
-        Set<GraphNode<?>> roots = new HashSet<>(cfg.getNodes());
-        roots.remove(cfg.getRootNode());
-        Set<GraphNode<?>> cfgNodes = new HashSet<>(cfg.getNodes());
-        cfgNodes.removeIf(node -> node.getData().equals("Exit"));
+        assert cfg.getRootNode().isPresent();
+        assert pdg.getRootNode().isPresent();
+        nodeMap.put(cfg.getRootNode().get(), pdg.getRootNode().get());
+        Set<GraphNode<?>> roots = new HashSet<>(cfg.vertexSet());
+        roots.remove(cfg.getRootNode().get());
+        Set<GraphNode<?>> cfgNodes = new HashSet<>(cfg.vertexSet());
+        cfgNodes.removeIf(node -> node.getInstruction().equals("Exit"));
 
         for (GraphNode<?> node : cfgNodes)
             registerNode(node, nodeMap);
@@ -66,33 +56,32 @@
                 if (src == dest) continue;
                 if (hasControlDependence(src, dest)) {
                     pdg.addControlDependencyArc(nodeMap.get(src), nodeMap.get(dest));
-                    if (pdg.contains(src))
-                        roots.remove(dest);
+                    roots.remove(dest);
                 }
             }
         }
         // In the original definition, nodes were dependent by default on the Enter/Start node
         for (GraphNode<?> node : roots)
-            if (!node.getData().equals("Exit"))
-                pdg.addControlDependencyArc(pdg.getRootNode(), nodeMap.get(node));
+            if (!node.getInstruction().equals("Exit"))
+                pdg.addControlDependencyArc(pdg.getRootNode().get(), nodeMap.get(node));
     }
 
     public void registerNode(GraphNode<?> node, Map<GraphNode<?>, GraphNode<?>> nodeMap) {
-        if (nodeMap.containsKey(node) || node.getData().equals("Exit"))
+        if (nodeMap.containsKey(node) || node.getInstruction().equals("Exit"))
             return;
-        GraphNode<?> clone = new GraphNode<>(node.getId(), node.getData(), node.getAstNode());
+        GraphNode<?> clone = NodeFactory.graphNode(node.getId(), node.getInstruction(), node.getAstNode());
         nodeMap.put(node, clone);
         pdg.addVertex(clone);
     }
 
     public boolean hasControlDependence(GraphNode<?> a, GraphNode<?> b) {
         int yes = 0;
-        List<Arc<ArcData>> list = a.getOutgoingArcs();
+        Set<Arc> list = cfg.outgoingEdgesOf(a);
         // Nodes with less than 1 outgoing arc cannot control another node.
-        if (list.size() < 2)
+        if (cfg.outDegreeOf(a) < 2)
             return false;
-        for (Arc<ArcData> arc : list) {
-            GraphNode<?> successor = arc.getToNode();
+        for (Arc arc : cfg.outgoingEdgesOf(a)) {
+            GraphNode<?> successor = cfg.getEdgeTarget(arc);
             if (postdominates(successor, b))
                 yes++;
         }
@@ -108,96 +97,19 @@
         // Stop w/ success if a == b or a has already been visited
         if (a.equals(b) || visited.contains(a))
             return true;
-        List<Arc<ArcData>> outgoing = a.getOutgoingArcs();
+        Set<Arc> outgoing = cfg.outgoingEdgesOf(a);
         // Limit the traversal if it is a PPDG
         if (pdg instanceof PPDG)
-            outgoing = outgoing.stream().filter(Arc::isExecutableControlFlowArrow).collect(Collectors.toList());
+            outgoing = outgoing.stream().filter(Arc::isExecutableControlFlowArc).collect(Collectors.toSet());
         // Stop w/ failure if there are no edges to traverse from a
-        if (outgoing.size() == 0)
+        if (outgoing.isEmpty())
             return false;
         // Find all possible paths starting from a, if ALL find b, then true, else false
         visited.add(a);
-        for (Arc<ArcData> out : outgoing) {
-            if (!postdominates(out.getToNode(), b, visited))
+        for (Arc out : outgoing) {
+            if (!postdominates(cfg.getEdgeTarget(out), b, visited))
                 return false;
         }
         return true;
-=======
-    }
-
-    @Override
-    public void visit(ExpressionStmt expressionStmt, GraphNode parent) {
-        addNodeAndControlDependency(expressionStmt, parent);
-    }
-
-    @Override
-    public void visit(IfStmt ifStmt, GraphNode parent) {
-        GraphNode<?> node = addNodeAndControlDependency(ifStmt, parent);
-
-        ifStmt.getThenStmt().accept(this, node);
-
-        ifStmt.getElseStmt().ifPresent(statement -> statement.accept(this, node));
-    }
-
-    @Override
-    public void visit(WhileStmt whileStmt, GraphNode parent) {
-        GraphNode<?> node = addNodeAndControlDependency(whileStmt, parent);
-
-        whileStmt.getBody().accept(this, node);
-    }
-
-    @Override
-    public void visit(ForStmt forStmt, GraphNode parent) {
-        String initialization = forStmt.getInitialization().stream()
-                .map(com.github.javaparser.ast.Node::toString)
-                .collect(Collectors.joining(","));
-
-        String update = forStmt.getUpdate().stream()
-                .map(com.github.javaparser.ast.Node::toString)
-                .collect(Collectors.joining(","));
-
-        String compare = forStmt.getCompare()
-                .map(com.github.javaparser.ast.Node::toString)
-                .orElse("true");
-
-
-        GraphNode<?> forNode = pdg.addNode(
-                String.format("for (%s;%s;%s)", initialization, compare, update),
-                forStmt
-        );
-
-        pdg.addControlDependencyArc(parent, forNode);
-
-        forStmt.getBody().accept(this, forNode);
-    }
-
-    @Override
-    public void visit(ForEachStmt forEachStmt, GraphNode parent) {
-        GraphNode<?> node = addNodeAndControlDependency(forEachStmt, parent);
-
-        forEachStmt.getBody().accept(this, node);
-    }
-
-    @Override
-    public void visit(SwitchStmt switchStmt, GraphNode parent) {
-        GraphNode<?> node = addNodeAndControlDependency(switchStmt, parent);
-
-        switchStmt.getEntries().accept(this, node);
-    }
-
-    @Override
-    public void visit(SwitchEntryStmt switchEntryStmt, GraphNode parent) {
-        GraphNode<?> node = addNodeAndControlDependency(switchEntryStmt, parent);
-
-        switchEntryStmt.getStatements().accept(this, node);
-    }
-
-    private GraphNode<?> addNodeAndControlDependency(Statement statement, GraphNode<?> parent) {
-        GraphNode<?> cfgNode = cfg.findNodeByASTNode(statement).get();
-        GraphNode<?> node = pdg.addNode(cfgNode.getInstruction(), cfgNode.getAstNode());
-        pdg.addControlDependencyArc(parent, node);
-
-        return node;
->>>>>>> 2b465f8d
     }
 }