package tfm.nodes;

import com.github.javaparser.ast.stmt.ExpressionStmt;
import org.checkerframework.checker.nullness.qual.NonNull;

<<<<<<< HEAD
import java.util.Set;

public class MethodCallNode extends NodeWithInOutVariables<ExpressionStmt> {

    public MethodCallNode(int id, String representation, ExpressionStmt node) {
        super(id, representation, node);
=======
import java.util.ArrayList;
import java.util.List;
import java.util.Set;


public class MethodCallNode extends GraphNode<ExpressionStmt> {

    private List<GraphNode> inParameters;
    private List<GraphNode> outParameters;

    public <N1 extends GraphNode<ExpressionStmt>> MethodCallNode(N1 node) {
        super(node.getId(), node.getInstruction(), node.getAstNode());

        this.inParameters = new ArrayList<>();
        this.outParameters = new ArrayList<>();
    }

    public MethodCallNode(int id, String representation, ExpressionStmt node) {
        super(id, representation, node);

        this.inParameters = new ArrayList<>();
        this.outParameters = new ArrayList<>();
    }

    public MethodCallNode(int id, String representation, @NonNull ExpressionStmt node, Set<String> declaredVariables, Set<String> definedVariables, Set<String> usedVariables) {
        super(id, representation, node, declaredVariables, definedVariables, usedVariables);

        this.inParameters = new ArrayList<>();
        this.outParameters = new ArrayList<>();
    }

    public List<GraphNode> getOutParameters() {
        return outParameters;
    }

    public void setOutParameters(List<GraphNode> outParameters) {
        this.outParameters = outParameters;
    }

    public List<GraphNode> getInParameters() {
        return inParameters;
>>>>>>> 5273de58
    }

    public MethodCallNode(int id, String representation, @NonNull ExpressionStmt node, Set<String> declaredVariables, Set<String> definedVariables, Set<String> usedVariables) {
        super(id, representation, node, declaredVariables, definedVariables, usedVariables);
    }
}<|MERGE_RESOLUTION|>--- conflicted
+++ resolved
@@ -3,56 +3,12 @@
 import com.github.javaparser.ast.stmt.ExpressionStmt;
 import org.checkerframework.checker.nullness.qual.NonNull;
 
-<<<<<<< HEAD
 import java.util.Set;
 
 public class MethodCallNode extends NodeWithInOutVariables<ExpressionStmt> {
 
     public MethodCallNode(int id, String representation, ExpressionStmt node) {
         super(id, representation, node);
-=======
-import java.util.ArrayList;
-import java.util.List;
-import java.util.Set;
-
-
-public class MethodCallNode extends GraphNode<ExpressionStmt> {
-
-    private List<GraphNode> inParameters;
-    private List<GraphNode> outParameters;
-
-    public <N1 extends GraphNode<ExpressionStmt>> MethodCallNode(N1 node) {
-        super(node.getId(), node.getInstruction(), node.getAstNode());
-
-        this.inParameters = new ArrayList<>();
-        this.outParameters = new ArrayList<>();
-    }
-
-    public MethodCallNode(int id, String representation, ExpressionStmt node) {
-        super(id, representation, node);
-
-        this.inParameters = new ArrayList<>();
-        this.outParameters = new ArrayList<>();
-    }
-
-    public MethodCallNode(int id, String representation, @NonNull ExpressionStmt node, Set<String> declaredVariables, Set<String> definedVariables, Set<String> usedVariables) {
-        super(id, representation, node, declaredVariables, definedVariables, usedVariables);
-
-        this.inParameters = new ArrayList<>();
-        this.outParameters = new ArrayList<>();
-    }
-
-    public List<GraphNode> getOutParameters() {
-        return outParameters;
-    }
-
-    public void setOutParameters(List<GraphNode> outParameters) {
-        this.outParameters = outParameters;
-    }
-
-    public List<GraphNode> getInParameters() {
-        return inParameters;
->>>>>>> 5273de58
     }
 
     public MethodCallNode(int id, String representation, @NonNull ExpressionStmt node, Set<String> declaredVariables, Set<String> definedVariables, Set<String> usedVariables) {
