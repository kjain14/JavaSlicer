--- conflicted
+++ resolved
@@ -49,11 +49,7 @@
         <dependency>
             <groupId>org.junit.jupiter</groupId>
             <artifactId>junit-jupiter</artifactId>
-<<<<<<< HEAD
             <version>RELEASE</version>
-=======
-            <version>5.5.2</version>
->>>>>>> 2b465f8d
             <scope>test</scope>
         </dependency>
     </dependencies>
