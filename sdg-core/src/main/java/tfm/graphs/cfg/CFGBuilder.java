package tfm.graphs.cfg;

import com.github.javaparser.ast.Node;
import com.github.javaparser.ast.body.MethodDeclaration;
import com.github.javaparser.ast.body.Parameter;
import com.github.javaparser.ast.expr.BooleanLiteralExpr;
import com.github.javaparser.ast.expr.Expression;
import com.github.javaparser.ast.expr.NameExpr;
import com.github.javaparser.ast.expr.SimpleName;
import com.github.javaparser.ast.stmt.*;
import com.github.javaparser.ast.type.VoidType;
import com.github.javaparser.ast.visitor.VoidVisitor;
import com.github.javaparser.ast.visitor.VoidVisitorAdapter;
import tfm.nodes.FormalIONode;
import tfm.nodes.GraphNode;
import tfm.nodes.TypeNodeFactory;
import tfm.nodes.type.NodeType;
import tfm.utils.ASTUtils;

import java.util.*;

/**
 * Populates a {@link CFG}, given one and an AST root node.
 * For now it only accepts {@link MethodDeclaration} as roots, as it disallows
 * multiple methods.
 * <br/>
 * <b>Usage:</b>
 * <ol>
 *     <li>Create a new {@link CFG}.</li>
 *     <li>Create a new {@link CFGBuilder}, passing the graph as argument.</li>
 *     <li>Accept the builder as a visitor of the {@link MethodDeclaration} you
 *     want to analyse using {@link Node#accept(VoidVisitor, Object)}: {@code methodDecl.accept(builder, null)}</li>
 *     <li>Once the previous step is finished, the complete CFG is saved in
 *     the object created in the first step. <emph>The builder should be discarded
 *     and not reused.</emph></li>
 * </ol>
 */
public class CFGBuilder extends VoidVisitorAdapter<Void> {
    public static final String VARIABLE_NAME_OUTPUT = "-output-";

    /**
     * Stores the CFG representing the method analyzed.
     */
    protected final CFG graph;
    /**
     * Nodes that haven't yet been connected to another one.
     * The next node will be the destination, they are the source.
     */
    protected final List<GraphNode<?>> hangingNodes = new LinkedList<>();
    /**
     * Stack of break statements collected in various (nestable) breakable blocks.
     */
    protected final Deque<List<GraphNode<BreakStmt>>> breakStack = new LinkedList<>();
    /**
     * Stack of continue statements collected in various (nestable) continuable blocks.
     */
    protected final Deque<List<GraphNode<ContinueStmt>>> continueStack = new LinkedList<>();
    /**
     * Lists of labelled break statements, mapped according to their label.
     */
    protected final Map<SimpleName, List<GraphNode<BreakStmt>>> breakMap = new HashMap<>();
    /**
     * Lists of labelled continue statements, mapped according to their label.
     */
    protected final Map<SimpleName, List<GraphNode<ContinueStmt>>> continueMap = new HashMap<>();
    /**
     * Return statements that should be connected to the final node, if it is created at the end of the
     */
    protected final List<GraphNode<ReturnStmt>> returnList = new LinkedList<>();
    /**
     * Stack of lists of hanging cases on switch statements
     */
    protected final Deque<List<GraphNode<SwitchEntryStmt>>> switchEntriesStack = new LinkedList<>();

    protected CFGBuilder(CFG graph) {
        this.graph = graph;
    }

    protected <T extends Node> GraphNode<T> connectTo(T n) {
        return connectTo(n, n.toString());
    }

    protected <T extends Node> GraphNode<T> connectTo(T n, String text) {
        GraphNode<T> dest = graph.addNode(text, n);
        connectTo(dest);
        return dest;
    }

    protected void connectTo(GraphNode<?> node) {
        for (GraphNode<?> src : hangingNodes)
            graph.addControlFlowEdge(src, node);
        clearHanging();
        hangingNodes.add(node);
    }

    protected void clearHanging() {
        hangingNodes.clear();
    }

    @Override
    public void visit(ExpressionStmt expressionStmt, Void arg) {
        connectTo(expressionStmt);
        expressionStmt.getExpression().accept(this, arg);
    }

    @Override
    public void visit(IfStmt ifStmt, Void arg) {
        // *if* -> {then else} -> after
        GraphNode<?> cond = connectTo(ifStmt, String.format("if (%s)", ifStmt.getCondition()));
        ifStmt.getCondition().accept(this, arg);

        // if -> {*then* else} -> after
        ifStmt.getThenStmt().accept(this, arg);
        List<GraphNode<?>> hangingThenNodes = new LinkedList<>(hangingNodes);

        if (ifStmt.getElseStmt().isPresent()) {
            // if -> {then *else*} -> after
            clearHanging();
            hangingNodes.add(cond);
            ifStmt.getElseStmt().get().accept(this, arg);
            hangingNodes.addAll(hangingThenNodes);
        } else {
            // if -> {then **} -> after
            hangingNodes.add(cond);
        }
        // if -> {then else} -> *after*
    }

    @Override
    public void visit(LabeledStmt n, Void arg) {
        breakMap.put(n.getLabel(), new LinkedList<>());
        continueMap.put(n.getLabel(), new LinkedList<>());
        super.visit(n, arg);
        hangingNodes.addAll(breakMap.remove(n.getLabel()));
        // Remove the label from the continue map; the list should have been emptied
        // in the corresponding loop.
        if (!continueMap.remove(n.getLabel()).isEmpty())
            throw new IllegalStateException("Labeled loop has not cleared its list of continue statements!");
    }

    protected void hangLabelledContinueStmts(Node loopParent) {
        if (loopParent instanceof LabeledStmt) {
            SimpleName label = ((LabeledStmt) loopParent).getLabel();
            if (continueMap.containsKey(label)) {
                List<GraphNode<ContinueStmt>> list = continueMap.get(label);
                hangingNodes.addAll(list);
                list.clear();
            }
        }
    }

    @Override
    public void visit(WhileStmt whileStmt, Void arg) {
        GraphNode<?> cond = connectTo(whileStmt, String.format("while (%s)", whileStmt.getCondition()));
        whileStmt.getCondition().accept(this, arg);
        breakStack.push(new LinkedList<>());
        continueStack.push(new LinkedList<>());

        whileStmt.getBody().accept(this, arg);

        hangingNodes.addAll(continueStack.pop());
        hangLabelledContinueStmts(whileStmt.getParentNode().orElse(null));
        // Loop contains anything
        if (hangingNodes.size() != 1 || hangingNodes.get(0) != cond)
            connectTo(cond);
        hangingNodes.addAll(breakStack.pop());
    }

    @Override
    public void visit(DoStmt doStmt, Void arg) {
        breakStack.push(new LinkedList<>());
        continueStack.push(new LinkedList<>());

        GraphNode<?> cond = connectTo(doStmt, String.format("while (%s)", doStmt.getCondition()));
        doStmt.getCondition().accept(this, arg);

        doStmt.getBody().accept(this, arg);

        hangingNodes.addAll(continueStack.pop());
        hangLabelledContinueStmts(doStmt.getParentNode().orElse(null));
        // Loop contains anything
        if (hangingNodes.size() != 1 || hangingNodes.get(0) != cond)
            connectTo(cond);
        hangingNodes.addAll(breakStack.pop());
    }

    @Override
    public void visit(ForStmt forStmt, Void arg) {
        breakStack.push(new LinkedList<>());
        continueStack.push(new LinkedList<>());

        // Initialization
        forStmt.getInitialization().forEach(n -> {
            connectTo(n);
            n.accept(this, arg);
        });

        // Condition
        Expression condition = forStmt.getCompare().orElse(new BooleanLiteralExpr(true));
        GraphNode<?> cond = connectTo(forStmt, String.format("for (;%s;)", condition));
        condition.accept(this, arg);

        // Body and update expressions
        forStmt.getBody().accept(this, arg);
        forStmt.getUpdate().forEach(n -> {
            connectTo(n);
            n.accept(this, arg);
        });

        // Condition if body contained anything
        hangingNodes.addAll(continueStack.pop());
        hangLabelledContinueStmts(forStmt.getParentNode().orElse(null));
        if ((hangingNodes.size()) != 1 || hangingNodes.get(0) != cond)
            connectTo(cond);
        hangingNodes.addAll(breakStack.pop());
    }

    @Override
    public void visit(ForEachStmt forEachStmt, Void arg) {
        breakStack.push(new LinkedList<>());
        continueStack.push(new LinkedList<>());

        GraphNode<?> cond = connectTo(forEachStmt,
                String.format("for (%s : %s)", forEachStmt.getVariable(), forEachStmt.getIterable()));
        forEachStmt.getIterable().accept(this, arg);

        forEachStmt.getBody().accept(this, arg);

        hangingNodes.addAll(continueStack.pop());
        hangLabelledContinueStmts(forEachStmt.getParentNode().orElse(null));
        if (hangingNodes.size() != 1 || hangingNodes.get(0) != cond)
            connectTo(cond);
        hangingNodes.addAll(breakStack.pop());
    }

    /**
     * Switch entry, considered part of the condition of the switch.
     */
    @Override
    public void visit(SwitchEntryStmt entryStmt, Void arg) {
        // Case header (prev -> case EXPR)
        GraphNode<SwitchEntryStmt> node = connectTo(entryStmt, entryStmt.getLabel().isPresent() ?
                "case " + entryStmt.getLabel().get() : "default");
        switchEntriesStack.peek().add(node);
        // Case body (case EXPR --> body)
        entryStmt.getStatements().accept(this, arg);
        // body --> next
    }

    @Override
    public void visit(SwitchStmt switchStmt, Void arg) {
        // Link previous statement to the switch's selector
        switchEntriesStack.push(new LinkedList<>());
        breakStack.push(new LinkedList<>());
        GraphNode<?> cond = connectTo(switchStmt, String.format("switch (%s)", switchStmt.getSelector()));
        switchStmt.getSelector().accept(this, arg);
        // expr --> each case (fallthrough by default, so case --> case too)
        for (SwitchEntryStmt entry : switchStmt.getEntries()) {
            entry.accept(this, arg); // expr && prev case --> case --> next case
            hangingNodes.add(cond); // expr --> next case
        }
        // The next statement will be linked to:
        //		1. All break statements that broke from the switch (done with break section)
        // 		2. If the switch doesn't have a default statement, the switch's selector (already present)
        // 		3. If the last entry doesn't break, to the last statement (present already)
        // If the last case is a default case, remove the selector node from the list of nodes (see 2)
        if (ASTUtils.switchHasDefaultCase(switchStmt))
            hangingNodes.remove(cond);
        List<GraphNode<SwitchEntryStmt>> entries = switchEntriesStack.pop();
        // End block and break section
        hangingNodes.addAll(breakStack.pop());
    }

    @Override
    public void visit(BreakStmt breakStmt, Void arg) {
        GraphNode<BreakStmt> node = connectTo(breakStmt);
        if (breakStmt.getLabel().isPresent())
            breakMap.get(breakStmt.getLabel().get()).add(node);
        else
            breakStack.peek().add(node);
        clearHanging();
    }

    @Override
    public void visit(ContinueStmt continueStmt, Void arg) {
        GraphNode<ContinueStmt> node = connectTo(continueStmt);
        if (continueStmt.getLabel().isPresent())
            continueMap.get(continueStmt.getLabel().get()).add(node);
        else
            continueStack.peek().add(node);
        clearHanging();
    }

    @Override
    public void visit(ReturnStmt returnStmt, Void arg) {
        GraphNode<ReturnStmt> node = connectTo(returnStmt);
        returnStmt.getExpression().ifPresent(n -> {
            n.accept(this, arg);
            node.addDefinedVariable(new NameExpr(VARIABLE_NAME_OUTPUT));
        });
        returnList.add(node);
        clearHanging();
    }

    @Override
    public void visit(MethodDeclaration methodDeclaration, Void arg) {
        // Sanity checks
        if (graph.getRootNode().isPresent())
            throw new IllegalStateException("CFG is only allowed for one method, not multiple!");
        if (methodDeclaration.getBody().isEmpty())
            throw new IllegalStateException("The method must have a body! Abstract methods have no CFG");

        // Create the root node
        graph.buildRootNode(
                "ENTER " + methodDeclaration.getDeclarationAsString(false, false, false),
                methodDeclaration,
                TypeNodeFactory.fromType(NodeType.METHOD_ENTER));
        hangingNodes.add(graph.getRootNode().get());
        // Create and connect formal-in nodes sequentially
        for (Parameter param : methodDeclaration.getParameters())
            connectTo(addFormalInGraphNode(methodDeclaration, param));
        // Visit the body of the method
        methodDeclaration.getBody().get().accept(this, arg);
        // Append all return statements (without repetition)
        returnList.stream().filter(node -> !hangingNodes.contains(node)).forEach(hangingNodes::add);

<<<<<<< HEAD
        createAndConnectFormalOutNodes(methodDeclaration);
=======
        // Create and connect formal-out nodes sequentially
        for (Parameter param : methodDeclaration.getParameters()) {
            // Do not generate out for primitives
            if (param.getType().isPrimitiveType()) {
                continue;
            }

            connectTo(addFormalOutGraphNode(param));
        }
>>>>>>> ee4c9719
        // Create and connect the exit node
        connectTo(graph.addNode("Exit", new EmptyStmt(), TypeNodeFactory.fromType(NodeType.METHOD_EXIT)));
    }

    protected void createAndConnectFormalOutNodes(MethodDeclaration methodDeclaration) {
        createAndConnectFormalOutNodes(methodDeclaration, true);
    }

    /** If the method declaration has a return type, create an "OUTPUT" node and connect it. */
    protected void createAndConnectFormalOutNodes(MethodDeclaration methodDeclaration, boolean createOutput) {
        for (Parameter param : methodDeclaration.getParameters())
            connectTo(addFormalOutGraphNode(methodDeclaration, param));
        if (createOutput && !methodDeclaration.getType().equals(new VoidType())) {
            GraphNode<?> outputNode = graph.addNode("output", new EmptyStmt(), TypeNodeFactory.fromType(NodeType.METHOD_OUTPUT));
            outputNode.addUsedVariable(new NameExpr(VARIABLE_NAME_OUTPUT));
            connectTo(outputNode);
        }
    }

    protected FormalIONode addFormalInGraphNode(MethodDeclaration methodDeclaration, Parameter param) {
        FormalIONode node = FormalIONode.createFormalIn(methodDeclaration, param);
        graph.addNode(node);
        return node;
    }

    protected FormalIONode addFormalOutGraphNode(MethodDeclaration methodDeclaration, Parameter param) {
        FormalIONode node = FormalIONode.createFormalOut(methodDeclaration, param);
        graph.addNode(node);
        return node;
    }
}<|MERGE_RESOLUTION|>--- conflicted
+++ resolved
@@ -324,9 +324,8 @@
         // Append all return statements (without repetition)
         returnList.stream().filter(node -> !hangingNodes.contains(node)).forEach(hangingNodes::add);
 
-<<<<<<< HEAD
         createAndConnectFormalOutNodes(methodDeclaration);
-=======
+        
         // Create and connect formal-out nodes sequentially
         for (Parameter param : methodDeclaration.getParameters()) {
             // Do not generate out for primitives
@@ -336,7 +335,6 @@
 
             connectTo(addFormalOutGraphNode(param));
         }
->>>>>>> ee4c9719
         // Create and connect the exit node
         connectTo(graph.addNode("Exit", new EmptyStmt(), TypeNodeFactory.fromType(NodeType.METHOD_EXIT)));
     }
